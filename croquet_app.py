--- conflicted
+++ resolved
@@ -1,926 +1,799 @@
-import streamlit as st
-import pandas as pd
-import psycopg2
-import csv
-import os
-from datetime import datetime
-from collections import Counter
-import uuid
-import logging
-import heapq
-
-# --------------------------------------------------------------------------- #
-# Logging
-# --------------------------------------------------------------------------- #
-logging.basicConfig(level=logging.DEBUG)
-logger = logging.getLogger(__name__)
-
-# --------------------------------------------------------------------------- #
-<<<<<<< HEAD
-# DB connection – uses DATABASE_URL (Render/Supavisor)
-=======
-# DB connection – uses DATABASE_URL (Supavisor recommended)
->>>>>>> cfe219a8
-# --------------------------------------------------------------------------- #
-def get_connection():
-    url = os.getenv("DATABASE_URL")
-    if not url:
-<<<<<<< HEAD
-        st.error("DATABASE_URL not set! Add it in **Environment** (Render).")
-        raise RuntimeError("DATABASE_URL not set")
-=======
-        st.error("DATABASE_URL not set! Add it in **Secrets** (Streamlit) or **Environment** (Render).")
-        raise RuntimeError("DATABASE_URL not set in environment")
->>>>>>> cfe219a8
-    return psycopg2.connect(url, sslmode="require")
-
-def init_schema(conn):
-    cur = conn.cursor()
-    try:
-        cur.execute("""
-            CREATE TABLE IF NOT EXISTS tournaments (
-                id   SERIAL PRIMARY KEY,
-                name TEXT NOT NULL,
-                date TEXT NOT NULL
-            );
-        """)
-        cur.execute("""
-            CREATE TABLE IF NOT EXISTS players (
-                tournament_id   INTEGER NOT NULL,
-                player_id       INTEGER NOT NULL,
-                name            TEXT    NOT NULL,
-                points          INTEGER DEFAULT 0,
-                wins            INTEGER DEFAULT 0,
-                hoops_scored    INTEGER DEFAULT 0,
-                hoops_conceded  INTEGER DEFAULT 0,
-                planned_games   INTEGER DEFAULT 0,
-                played_results  INTEGER DEFAULT 0,
-                PRIMARY KEY (tournament_id, player_id),
-                FOREIGN KEY (tournament_id) REFERENCES tournaments(id) ON DELETE CASCADE
-            );
-        """)
-        cur.execute("""
-            CREATE TABLE IF NOT EXISTS matches (
-                tournament_id INTEGER NOT NULL,
-                round_num     INTEGER NOT NULL,
-                match_num     INTEGER NOT NULL,
-                player1_id    INTEGER NOT NULL,
-                player2_id    INTEGER,
-                hoops1        INTEGER DEFAULT 0,
-                hoops2        INTEGER DEFAULT 0,
-                PRIMARY KEY (tournament_id, round_num, match_num),
-                FOREIGN KEY (tournament_id) REFERENCES tournaments(id) ON DELETE CASCADE
-            );
-        """)
-        # Ensure columns exist
-        cur.execute("""
-            ALTER TABLE players 
-            ADD COLUMN IF NOT EXISTS planned_games INTEGER DEFAULT 0,
-            ADD COLUMN IF NOT EXISTS played_results INTEGER DEFAULT 0;
-        """)
-        conn.commit()
-        logger.info("DB schema ensured")
-    except Exception as e:
-        logger.error(f"Schema init error: {e}")
-        conn.rollback()
-        raise
-    finally:
-        cur.close()
-
-# --------------------------------------------------------------------------- #
-# Model classes
-# --------------------------------------------------------------------------- #
-class Player:
-    def __init__(self, id, name):
-        self.id = id
-        self.name = name
-        self.points = 0
-        self.wins = 0
-        self.hoops_scored = 0
-        self.hoops_conceded = 0
-        self.opponents = set()
-
-    def add_opponent(self, opponent_id):
-        self.opponents.add(opponent_id)
-
-class Match:
-    def __init__(self, player1, player2):
-        self.player1 = player1
-        self.player2 = player2
-        self.result = None
-
-    def set_result(self, hoops1, hoops2):
-        hoops1, hoops2 = int(hoops1), int(hoops2)
-        if self.player2 is None:  # bye
-            self.result = (hoops1, hoops2)
-            return
-
-        self.player1.hoops_scored   += hoops1
-        self.player1.hoops_conceded += hoops2
-        self.player2.hoops_scored   += hoops2
-        self.player2.hoops_conceded += hoops1
-
-        if hoops1 > hoops2:
-            self.player1.wins   += 1
-            self.player1.points += 1
-        elif hoops2 > hoops1:
-            self.player2.wins   += 1
-            self.player2.points += 1
-
-        self.result = (hoops1, hoops2)
-
-    def get_scores(self):
-        return self.result if self.result else (0, 0)
-
-# --------------------------------------------------------------------------- #
-# UNIVERSAL SWISS TOURNAMENT
-# --------------------------------------------------------------------------- #
-class SwissTournament:
-    def __init__(self, players_names_or_objects, num_rounds):
-        if all(isinstance(p, str) for p in players_names_or_objects):
-            self.players = [Player(i, name) for i, name in enumerate(players_names_or_objects)]
-        else:
-            self.players = players_names_or_objects
-
-        self.n = len(self.players)
-        self.num_rounds = num_rounds
-        self.rounds = []
-        self.opponents = {p.id: set() for p in self.players}
-        self.games_played = {p.id: 0 for p in self.players}
-        self.bye_count = {p.id: 0 for p in self.players}
-        self.planned_games = {p.id: 0 for p in self.players}
-        self.games_played_with_result = {p.id: 0 for p in self.players}
-<<<<<<< HEAD
-
-        # Generate all rounds immediately
-        self._generate_all_rounds()
-=======
-        self._generate(out_rounds())
->>>>>>> cfe219a8
-
-    def _get_next_bye_player(self, used):
-        candidates = [p for p in self.players if p.id not in used]
-        if not candidates:
-            return None
-        candidates.sort(key=lambda p: (self.bye_count[p.id], self.games_played[p.id], p.id))
-        return candidates[0]
-
-    def _generate_all_rounds(self):
-        n = self.n
-        is_even = n % 2 == 0
-
-        # --- Round 1 ---
-        first_round = []
-        used = set()
-
-        if is_even:
-            for i in range(n // 2):
-                p1 = self.players[i]
-                p2 = self.players[n - 1 - i]
-                first_round.append(Match(p1, p2))
-                self.opponents[p1.id].add(p2.id)
-                self.opponents[p2.id].add(p1.id)
-                self.games_played[p1.id] += 1
-                self.games_played[p2.id] += 1
-                self.planned_games[p1.id] += 1
-                self.planned_games[p2.id] += 1
-                used.update([p1.id, p2.id])
-        else:
-            for i in range(n // 2):
-                p1 = self.players[i]
-                p2 = self.players[n - 1 - i]
-                first_round.append(Match(p1, p2))
-                self.opponents[p1.id].add(p2.id)
-                self.opponents[p2.id].add(p1.id)
-                self.games_played[p1.id] += 1
-                self.games_played[p2.id] += 1
-                self.planned_games[p1.id] += 1
-                self.planned_games[p2.id] += 1
-                used.update([p1.id, p2.id])
-            bye_player = self._get_next_bye_player(used)
-            if bye_player:
-                first_round.append(Match(bye_player, None))
-                self.bye_count[bye_player.id] += 1
-                used.add(bye_player.id)
-
-        self.rounds.append(first_round)
-
-        # --- Rounds 2+ ---
-        for rnd in range(1, self.num_rounds):
-            round_matches = []
-            used = set()
-
-            heap = []
-            for p in self.players:
-                if p.id not in used:
-                    heapq.heappush(heap, (self.games_played[p.id], p.id))
-
-            while len(heap) >= 2:
-                _, id1 = heapq.heappop(heap)
-                p1 = next(p for p in self.players if p.id == id1)
-
-                best_p2 = None
-                best_score = float('inf')
-                best_id2 = None
-                for _, id2 in heap:
-                    p2 = next(p for p in self.players if p.id == id2)
-                    if p2.id in self.opponents[p1.id]:
-                        continue
-                    score = self.games_played[p2.id]
-                    if score < best_score:
-                        best_score = score
-                        best_p2 = p2
-                        best_id2 = id2
-
-                if best_p2:
-                    heap = [x for x in heap if x[1] != best_id2]
-                    heapq.heapify(heap)
-
-                    round_matches.append(Match(p1, best_p2))
-                    self.opponents[p1.id].add(best_p2.id)
-                    self.opponents[best_p2.id].add(p1.id)
-                    self.games_played[p1.id] += 1
-                    self.games_played[best_p2.id] += 1
-                    self.planned_games[p1.id] += 1
-                    self.planned_games[best_p2.id] += 1
-                    used.update([p1.id, best_p2.id])
-                else:
-                    break
-
-            if not is_even and len(used) < n:
-                bye_player = self._get_next_bye_player(used)
-                if bye_player:
-                    round_matches.append(Match(bye_player, None))
-                    self.bye_count[bye_player.id] += 1
-
-            self.rounds.append(round_matches)
-
-    def record_result(self, round_num, match_num, hoops1, hoops2):
-        if not (0 <= round_num < len(self.rounds) and 0 <= match_num < len(self.rounds[round_num])):
-            return
-        match = self.rounds[round_num][match_num]
-        old1, old2 = match.get_scores()
-
-        # Decrement old result count
-        if match.result and match.player2:
-            if old1 > 0 or old2 > 0:
-                self.games_played_with_result[match.player1.id] -= 1
-                self.games_played_with_result[match.player2.id] -= 1
-
-        # Reset stats
-        if match.result and match.player2:
-            match.player1.hoops_scored   -= old1
-            match.player1.hoops_conceded -= old2
-            match.player2.hoops_scored   -= old2
-            match.player2.hoops_conceded -= old1
-            if old1 > old2:
-                match.player1.wins   -= 1
-                match.player1.points -= 1
-            elif old2 > old1:
-                match.player2.wins   -= 1
-                match.player2.points -= 1
-
-        match.set_result(hoops1, hoops2)
-
-        # Increment new result count
-        if match.player2 and (hoops1 > 0 or hoops2 > 0):
-            self.games_played_with_result[match.player1.id] += 1
-            self.games_played_with_result[match.player2.id] += 1
-
-    def get_standings(self):
-        return sorted(
-            self.players,
-            key=lambda p: (p.points, p.hoops_scored - p.hoops_conceded, p.hoops_scored),
-            reverse=True,
-        )
-
-    def get_round_pairings(self, round_num):
-        return self.rounds[round_num] if 0 <= round_num < len(self.rounds) else []
-
-# --------------------------------------------------------------------------- #
-# DB helpers
-# --------------------------------------------------------------------------- #
-def get_db_mtime():
-    return datetime.now().timestamp()
-
-def save_to_db(tournament, tournament_name):
-    conn = get_connection()
-    try:
-        c = conn.cursor()
-        now = datetime.now().strftime("%Y-%m-%d %H:%M:%S")
-        c.execute("SELECT id FROM tournaments WHERE name=%s", (tournament_name,))
-        row = c.fetchone()
-        if row:
-            tid = row[0]
-            c.execute("DELETE FROM players WHERE tournament_id=%s", (tid,))
-            c.execute("DELETE FROM matches WHERE tournament_id=%s", (tid,))
-            c.execute("UPDATE tournaments SET name=%s, date=%s WHERE id=%s", (tournament_name, now, tid))
-        else:
-            c.execute("INSERT INTO tournaments (name,date) VALUES (%s,%s) RETURNING id", (tournament_name, now))
-            tid = c.fetchone()[0]
-
-        c.executemany(
-            "INSERT INTO players (tournament_id,player_id,name,points,wins,hoops_scored,hoops_conceded,planned_games,played_results) VALUES (%s,%s,%s,%s,%s,%s,%s,%s,%s)",
-            [(tid, p.id, p.name, p.points, p.wins, p.hoops_scored, p.hoops_conceded,
-              tournament.planned_games.get(p.id, 0),
-              tournament.games_played_with_result.get(p.id, 0)) for p in tournament.players]
-        )
-
-        match_rows = []
-        for r, rnd in enumerate(tournament.rounds):
-            for m, match in enumerate(rnd):
-                if not match: continue
-                h1, h2 = match.get_scores()
-                p2id = match.player2.id if match.player2 else -1
-                match_rows.append((tid, r, m, match.player1.id, p2id, h1, h2))
-        c.executemany(
-            "INSERT INTO matches (tournament_id,round_num,match_num,player1_id,player2_id,hoops1,hoops2) VALUES (%s,%s,%s,%s,%s,%s,%s)",
-            match_rows
-        )
-        conn.commit()
-        st.cache_data.clear()
-        logger.info(f"Saved tournament {tid}")
-        return tid
-    except Exception as e:
-        logger.error(f"Save error: {e}")
-        st.error(f"Save error: {e}")
-        conn.rollback()
-        return None
-    finally:
-        conn.close()
-
-def delete_tournament_from_db(tournament_id):
-    conn = get_connection()
-    try:
-        c = conn.cursor()
-        c.execute("DELETE FROM players WHERE tournament_id=%s", (tournament_id,))
-        c.execute("DELETE FROM matches WHERE tournament_id=%s", (tournament_id,))
-        c.execute("DELETE FROM tournaments WHERE id=%s", (tournament_id,))
-        conn.commit()
-        st.cache_data.clear()
-        return True
-    except Exception as e:
-        logger.error(f"Delete error: {e}")
-        st.error(f"Delete error: {e}")
-        return False
-    finally:
-        conn.close()
-
-@st.cache_data(show_spinner="Loading tournament list…")
-def load_tournaments_list(_db_mtime, _cache_buster=str(uuid.uuid4())):
-    try:
-        conn = get_connection()
-        c = conn.cursor()
-        c.execute("SELECT id, name, date FROM tournaments ORDER BY date DESC")
-        rows = c.fetchall()
-        conn.close()
-        if not rows: return []
-        name_cnt = Counter(r[1] for r in rows)
-        out = []
-        for tid, name, date in rows:
-            disp = name if name_cnt[name] == 1 else f"{name} ({date.split(' ')[0]})"
-            out.append((tid, disp))
-        return out
-    except Exception as e:
-        logger.error(f"Load list error: {e}")
-        st.error(f"Load list error: {e}")
-        return []
-
-def load_tournament_data(tournament_id):
-    conn = get_connection()
-    try:
-        c = conn.cursor()
-        c.execute("SELECT name FROM tournaments WHERE id=%s", (tournament_id,))
-        tname = c.fetchone()
-        if not tname: return None, None, None
-        tname = tname[0]
-
-<<<<<<< HEAD
-        c.execute("SELECT player_id, name, points, wins, hoops_scored, hoops_conceded, planned702_games, played_results FROM players WHERE tournament_id=%s ORDER BY player_id", (tournament_id,))
-=======
-        c.execute("SELECT player_id, name, points, wins, hoops_scored, hoops_conceded, planned_games, played_results FROM players WHERE tournament_id=%s ORDER BY player_id", (tournament_id,))
->>>>>>> cfe219a8
-        player_rows = c.fetchall()
-        player_map = {}
-        for pid, name, pts, wins, hs, hc, planned, played in player_rows:
-            p = Player(pid, name)
-            p.points = pts; p.wins = wins; p.hoops_scored = hs; p.hoops_conceded = hc
-            player_map[pid] = p
-
-        c.execute("SELECT MAX(round_num) FROM matches WHERE tournament_id=%s", (tournament_id,))
-        max_r = c.fetchone()[0]
-        num_rounds = (max_r + 1) if max_r is not None else 1
-
-        tournament = SwissTournament(list(player_map.values()), num_rounds)
-        tournament.planned_games = {pid: planned for pid, _, _, _, _, _, planned, _ in player_rows}
-        tournament.games_played_with_result = {pid: played for pid, _, _, _, _, _, _, played in player_rows}
-
-        tournament.rounds = [[] for _ in range(num_rounds)]
-        c.execute("SELECT round_num, match_num, player1_id, player2_id, hoops1, hoops2 FROM matches WHERE tournament_id=%s ORDER BY round_num, match_num", (tournament_id,))
-        for r, m, p1id, p2id, h1, h2 in c.fetchall():
-            p1 = player_map.get(p1id)
-            p2 = player_map.get(p2id) if p2id != -1 else None
-            if p1 and p2:
-                p1.add_opponent(p2.id)
-                p2.add_opponent(p1.id)
-            match = Match(p1, p2)
-            match.result = (h1, h2)
-            while len(tournament.rounds) <= r:
-                tournament.rounds.append([])
-            if len(tournament.rounds[r]) <= m:
-                tournament.rounds[r].extend([None] * (m - len(tournament.rounds[r]) + 1))
-            tournament.rounds[r][m] = match
-
-        conn.close()
-        return tournament, tname, num_rounds
-    except Exception as e:
-        logger.error(f"Load tournament error: {e}")
-        st.error(f"Load tournament error: {e}")
-        return None, None, None
-    finally:
-        conn.close()
-
-# --------------------------------------------------------------------------- #
-# Mobile-friendly number input
-# --------------------------------------------------------------------------- #
-def _sync_text_to_int(text_key, int_key, mn, mx):
-    raw = st.session_state.get(text_key, "")
-    if isinstance(raw, str):
-        raw = raw.strip()
-    if raw == "":
-        st.session_state[int_key] = 0
-        return
-    try:
-        v = int(raw)
-        st.session_state[int_key] = max(mn, min(mx, v))
-    except ValueError:
-        st.session_state[int_key] = 0
-
-def number_input_simple(key, min_value=0, max_value=26, label=" ", disabled=False):
-    txt = f"{key}_txt"
-    val = f"{key}_val"
-    
-<<<<<<< HEAD
-=======
-    # Initialize
->>>>>>> cfe219a8
-    if val not in st.session_state:
-        st.session_state[val] = 0
-    if txt not in st.session_state:
-        st.session_state[txt] = ""
-
-<<<<<<< HEAD
-=======
-    # Mobile-friendly styling
->>>>>>> cfe219a8
-    st.markdown("""
-    <style>
-        div[data-testid="stTextInput"] input {
-            font-size: 1.1rem !important;
-            padding: 8px !important;
-            text-align: center;
-            background-color: white !important;
-            color: black !important;
-        }
-        .stApp[data-theme="dark"] div[data-testid="stTextInput"] input {
-            background-color: #333 !important;
-            color: white !important;
-        }
-    </style>
-    """, unsafe_allow_html=True)
-
-    st.text_input(
-        label,
-        key=txt,
-        max_chars=2,
-        disabled=disabled,
-        help="0-26",
-        on_change=_sync_text_to_int,
-        args=(txt, val, min_value, max_value)
-    )
-    return int(st.session_state[val])
-
-# --------------------------------------------------------------------------- #
-# UI helpers
-# --------------------------------------------------------------------------- #
-def load_selected_tournament(tid):
-    tournament, name, rounds = load_tournament_data(tid)
-    if not tournament:
-        st.session_state.tournament = None
-        st.session_state.tournament_name = "New Tournament"
-        st.session_state.players = []
-        st.session_state.num_rounds = 3
-        st.session_state.loaded_id = None
-        return
-    for k in list(st.session_state.keys()):
-        if k.startswith(("hoops1_", "hoops2_")):
-            del st.session_state[k]
-    st.session_state.tournament = tournament
-    st.session_state.tournament_name = name
-    st.session_state.num_rounds = rounds
-    st.session_state.players = [p.name for p in tournament.players]
-    st.session_state.loaded_id = tid
-    st.success(f"Loaded **{name}**")
-
-def handle_lock_change():
-    st.session_state._lock_changed = True
-
-# --------------------------------------------------------------------------- #
-# Main UI
-# --------------------------------------------------------------------------- #
-def main():
-    st.set_page_config(layout="wide", page_title="Croquet Tournament Manager")
-    logger.info("App start")
-
-    # --- Ensure DB schema ---
-    try:
-        conn = get_connection()
-        init_schema(conn)
-        conn.close()
-    except Exception as e:
-        st.error(f"Failed to initialise database: {e}")
-        st.stop()
-
-    # --- Session state ---
-    defaults = {
-        "tournament": None, "tournament_name": "New Tournament",
-        "players": [], "num_rounds": 3, "loaded_id": None,
-        "is_locked": "Unlocked", "_lock_changed": False,
-    }
-    for k, v in defaults.items():
-        if k not in st.session_state:
-            st.session_state[k] = v
-
-    locked = st.session_state.is_locked == "Locked"
-    if st.session_state._lock_changed:
-        st.session_state._lock_changed = False
-        st.toast("Tournament Input is **Locked**" if locked else "Tournament Input is **Unlocked**")
-        st.rerun()
-
-    # --- Sidebar ---
-    with st.sidebar:
-        st.header("App Status")
-        st.session_state.is_locked = st.radio(
-            "Input", ["Unlocked", "Locked"], index=0 if not locked else 1,
-            horizontal=True, help="**Locked** disables score entry.",
-            on_change=handle_lock_change
-        )
-
-        st.header("Load Saved Tournament")
-        if st.button("Refresh list"):
-            st.cache_data.clear()
-            st.rerun()
-
-        tour_list = load_tournaments_list(get_db_mtime())
-        options = ["--- New Tournament ---"] + [t[1] for t in tour_list]
-        id_map = {t[1]: t[0] for t in tour_list}
-        default_idx = 0
-        if st.session_state.loaded_id:
-            for i, (tid, disp) in enumerate(tour_list):
-                if tid == st.session_state.loaded_id:
-                    default_idx = i + 1
-                    break
-        sel_disp = st.selectbox("Select tournament", options, index=default_idx)
-        sel_id = id_map.get(sel_disp)
-
-        if sel_disp == "--- New Tournament ---" and st.session_state.tournament:
-            if st.button("Start fresh"):
-                for k in defaults: st.session_state[k] = defaults[k]
-                st.rerun()
-        elif sel_id and sel_id != st.session_state.loaded_id:
-            load_selected_tournament(sel_id)
-            st.rerun()
-
-        if sel_id:
-            st.markdown("---")
-            if st.button(f"Delete **{sel_disp}**", disabled=locked):
-                if delete_tournament_from_db(sel_id):
-                    st.success("Deleted")
-                    if st.session_state.loaded_id == sel_id:
-                        for k in defaults: st.session_state[k] = defaults[k]
-                    st.rerun()
-                else:
-                    st.error("Delete failed")
-
-    # --- Create tournament ---
-    expander_open = not bool(st.session_state.tournament)
-    with st.expander("Create / Setup Tournament", expanded=expander_open):
-        with st.form("setup_form"):
-            st.session_state.tournament_name = st.text_input(
-                "Tournament name", value=st.session_state.tournament_name, disabled=locked
-            )
-            players_txt = st.text_area(
-                "Players (one per line)", "\n".join(st.session_state.players), disabled=locked
-            )
-            st.session_state.num_rounds = st.number_input(
-                "Rounds", 1, 15, st.session_state.num_rounds, disabled=locked
-            )
-
-<<<<<<< HEAD
-=======
-            # --- Smart recommendation note ---
->>>>>>> cfe219a8
-            player_count = len([p for p in players_txt.splitlines() if p.strip()])
-            if player_count >= 2:
-                rec = player_count - 1
-                if player_count % 2 == 0:
-                    st.markdown(f"**Perfect**: Play **{rec} rounds** → everyone plays everyone once.")
-<<<<<<< HEAD
-                else:
-                    st.markdown(f"**Recommended**: Play **{rec} rounds** → everyone plays **{rec} games**, **1 bye each**.")
-
-            if st.form_submit_button("Create", disabled=locked):
-                new_players = [p.strip() for p in players_txt.splitlines() if p.strip()]
-                if len(new_players) < 2:
-                    st.error("Need >= 2 players")
-                else:
-=======
-                else:
-                    st.markdown(f"**Recommended**: Play **{rec} rounds** → everyone plays **{rec} games**, **1 bye each** (cannot play *all* opponents with byes).")
-
-            if st.form_submit_button("Create", disabled=locked):
-                new_players = [p.strip() for p in players_txt.splitlines() if p.strip()]
-                if len(new_players) < 2:
-                    st.error("Need >= 2 players")
-                else:
->>>>>>> cfe219a8
-                    for k in list(st.session_state.keys()):
-                        if k.startswith(("hoops1_", "hoops2_")):
-                            del st.session_state[k]
-                    st.session_state.tournament = SwissTournament(new_players, st.session_state.num_rounds)
-                    st.session_state.loaded_id = None
-                    st.success("Tournament ready – scroll down to enter scores")
-<<<<<<< HEAD
-                    st.rerun()
-
-    # --- Active tournament ---
-    if not st.session_state.tournament:
-        st.stop()
-
-    tournament = st.session_state.tournament
-    st.header(f"**{st.session_state.tournament_name}**")
-
-    # --- Score keys ---
-    score_keys = []
-    for r in range(tournament.num_rounds):
-        for m, match in enumerate(tournament.get_round_pairings(r)):
-            if match and match.player2:
-                k1 = f"hoops1_r{r}_m{m}"
-                k2 = f"hoops2_r{r}_m{m}"
-                v1, v2 = match.get_scores()
-                if f"{k1}_val" not in st.session_state:
-                    st.session_state[f"{k1}_val"] = v1
-                if f"{k2}_val" not in st.session_state:
-                    st.session_state[f"{k2}_val"] = v2
-                score_keys.append((r, m, k1, k2))
-
-    # --- Render rounds ---
-    st.subheader("Rounds")
-    for r in range(tournament.num_rounds):
-        pairings = tournament.get_round_pairings(r)
-        real_matches = [m for m in pairings if m and m.player2]
-        complete = all(sum(m.get_scores()) > 0 for m in real_matches)
-        label = f"Round {r+1} – {len(real_matches)} matches"
-        with st.expander(label, expanded=not complete):
-            cols = st.columns(2)
-            display_idx = 1
-            for match in real_matches:
-                try:
-                    entry = next(e for e in score_keys if e[0] == r and pairings.index(match) == e[1])
-                    _, _, k1, k2 = entry
-                except StopIteration:
-                    continue
-
-                col = cols[0] if display_idx % 2 else cols[1]
-                with col:
-                    n, p1, h1, h2, p2, stat = st.columns([0.4, 1.8, 0.8, 0.8, 1.8, 1.2])
-                    with n: st.write(f"**{display_idx}**")
-                    with p1: st.write(f"**{match.player1.name}**")
-                    with h1: live1 = number_input_simple(k1, label=" ", disabled=locked)
-                    with h2: live2 = number_input_simple(k2, label=" ", disabled=locked)
-                    with p2: st.write(f"**{match.player2.name}**")
-                    with stat:
-                        if live1 == live2 == 0:
-                            st.write("–")
-                        else:
-                            winner = "P1" if live1 > live2 else "P2" if live2 > live1 else "Draw"
-                            st.metric("", f"{live1}–{live2}", delta=winner)
-                display_idx += 1
-        if complete:
-            st.success(f"**Round {r+1} complete**")
-
-    # --- Recalculate ---
-    st.markdown("---")
-    with st.container():
-        col1, col2 = st.columns([1, 3])
-        with col1:
-            recalc = st.button("Recalculate Standings", disabled=locked, use_container_width=True)
-        with col2:
-            st.write("")
-
-        if recalc:
-            for p in tournament.players:
-                p.points = p.wins = p.hoops_scored = p.hoops_conceded = 0
-            tournament.games_played_with_result = {p.id: 0 for p in tournament.players}
-            for r, m_idx, k1, k2 in score_keys:
-                match = tournament.get_round_pairings(r)[m_idx]
-                if not match or not match.player2: continue
-                h1 = st.session_state.get(f"{k1}_val", 0)
-                h2 = st.session_state.get(f"{k2}_val", 0)
-                match.result = None
-                match.set_result(h1, h2)
-                if h1 > 0 or h2 > 0:
-                    tournament.games_played_with_result[match.player1.id] += 1
-                    tournament.games_played_with_result[match.player2.id] += 1
-            st.success("Standings recalculated!")
-            st.rerun()
-
-    # --- Standings ---
-=======
-
-                    rec_rounds = len(new_players) - 1
-                    if st.session_state.num_rounds < rec_rounds:
-                        st.info(f"**Recommended**: Play **{rec_rounds} rounds** so everyone plays everyone once.")
-                    elif st.session_state.num_rounds > rec_rounds:
-                        st.warning(f"**Note**: {st.session_state.num_rounds} rounds > {rec_rounds}. Some players may play twice.")
-                    else:
-                        if len(new_players) % 2 == 0:
-                            st.success(f"**Perfect**: {rec_rounds} rounds → everyone plays everyone once!")
-                        else:
-                            st.success(f"**Perfect**: {rec_rounds} rounds → everyone plays {rec_rounds} games, 1 bye each.")
-
-                    st.rerun()
-
-    # --- Active tournament ---
-    if not st.session_state.tournament:
-        st.stop()
-
-    tournament = st.session_state.tournament
-    st.header(f"**{st.session_state.tournament_name}**")
-
-    # --- Score keys ---
-    score_keys = []
-    for r in range(tournament.num_rounds):
-        for m, match in enumerate(tournament.get_round_pairings(r)):
-            if match and match.player2:
-                k1 = f"hoops1_r{r}_m{m}"
-                k2 = f"hoops2_r{r}_m{m}"
-                v1, v2 = match.get_scores()
-                if f"{k1}_val" not in st.session_state:
-                    st.session_state[f"{k1}_val"] = v1
-                if f"{k2}_val" not in st.session_state:
-                    st.session_state[f"{k2}_val"] = v2
-                score_keys.append((r, m, k1, k2))
-
-    # --- Render rounds ---
-    st.subheader("Rounds")
-    for r in range(tournament.num_rounds):
-        pairings = tournament.get_round_pairings(r)
-        real_matches = [m for m in pairings if m and m.player2]
-        complete = all(sum(m.get_scores()) > 0 for m in real_matches)
-        label = f"Round {r+1} – {len(real_matches)} matches"
-        with st.expander(label, expanded=not complete):
-            cols = st.columns(2)
-            display_idx = 1
-            for match in real_matches:
-                try:
-                    entry = next(e for e in score_keys if e[0] == r and pairings.index(match) == e[1])
-                    _, _, k1, k2 = entry
-                except StopIteration:
-                    continue
-
-                col = cols[0] if display_idx % 2 else cols[1]
-                with col:
-                    n, p1, h1, h2, p2, stat = st.columns([0.4, 1.8, 0.8, 0.8, 1.8, 1.2])
-                    with n: st.write(f"**{display_idx}**")
-                    with p1: st.write(f"**{match.player1.name}**")
-                    with h1: live1 = number_input_simple(k1, label=" ", disabled=locked)
-                    with h2: live2 = number_input_simple(k2, label=" ", disabled=locked)
-                    with p2: st.write(f"**{match.player2.name}**")
-                    with stat:
-                        if live1 == live2 == 0:
-                            st.write("–")
-                        else:
-                            winner = "P1" if live1 > live2 else "P2" if live2 > live1 else "Draw"
-                            st.metric("", f"{live1}–{live2}", delta=winner)
-                display_idx += 1
-        if complete:
-            st.success(f"**Round {r+1} complete**")
-
-    # --- Recalculate ---
-    st.markdown("---")
-    with st.container():
-        col1, col2 = st.columns([1, 3])
-        with col1:
-            recalc = st.button("Recalculate Standings", disabled=locked, use_container_width=True)
-        with col2:
-            st.write("")  # spacer
-
-        if recalc:
-            for p in tournament.players:
-                p.points = p.wins = p.hoops_scored = p.hoops_conceded = 0
-            tournament.games_played_with_result = {p.id: 0 for p in tournament.players}
-            for r, m_idx, k1, k2 in score_keys:
-                match = tournament.get_round_pairings(r)[m_idx]
-                if not match or not match.player2: continue
-                h1 = st.session_state.get(f"{k1}_val", 0)
-                h2 = st.session_state.get(f"{k2}_val", 0)
-                match.result = None
-                match.set_result(h1, h2)
-                if h1 > 0 or h2 > 0:
-                    tournament.games_played_with_result[match.player1.id] += 1
-                    tournament.games_played_with_result[match.player2.id] += 1
-            st.success("Standings recalculated!")
-            st.rerun()
-
-    # --- Standings (ALWAYS VISIBLE) ---
->>>>>>> cfe219a8
-    st.markdown("---")
-    st.subheader("Current Standings")
-    standings = tournament.get_standings()
-    df = pd.DataFrame([{
-        "Rank": i+1,
-        "Name": p.name,
-        "Wins": p.wins,
-        "Points": p.points,
-        "Net": p.hoops_scored - p.hoops_conceded,
-        "Scored": p.hoops_scored,
-        "Conceded": p.hoops_conceded,
-        "Planned": tournament.planned_games.get(p.id, 0),
-        "Played": tournament.games_played_with_result.get(p.id, 0),
-        "Win %": f"{(p.wins / tournament.games_played_with_result.get(p.id, 0) * 100):.1f}%" 
-                 if tournament.games_played_with_result.get(p.id, 0) > 0 else "0.0%"
-    } for i, p in enumerate(standings)])
-    
-    st.dataframe(df, use_container_width=True, hide_index=True)
-
-    # --- Save / Export ---
-    st.markdown("---")
-    st.subheader("Save & Export")
-    c1, c2, c3 = st.columns(3)
-    with c1:
-        if st.button("Save Tournament", disabled=locked):
-            tid = save_to_db(tournament, st.session_state.tournament_name)
-            if tid:
-                st.session_state.loaded_id = tid
-                st.success("Saved")
-                st.rerun()
-    with c2:
-        if st.button("CSV"):
-            f = export_to_csv(tournament, st.session_state.tournament_name)
-            if f:
-                with open(f, "rb") as fp:
-                    st.download_button("Download CSV", fp, f, mime="text/csv")
-                os.remove(f)
-    with c3:
-        if st.button("Excel"):
-            f = export_to_excel(tournament, st.session_state.tournament_name)
-            if f:
-                with open(f, "rb") as fp:
-                    st.download_button("Download Excel", fp, f,
-                                      mime="application/vnd.openxmlformats-officedocument.spreadsheetml.sheet")
-                os.remove(f)
-
-# --------------------------------------------------------------------------- #
-# Export helpers
-# --------------------------------------------------------------------------- #
-def export_to_csv(tournament, name):
-    try:
-        ts = datetime.now().strftime("%Y%m%d_%H%M%S")
-        fn = f"{name}_{ts}.csv"
-        with open(fn, "w", newline="") as f:
-            w = csv.writer(f)
-            w.writerow(["Round", "Match", "P1", "P2", "H1", "H2"])
-            for r, rnd in enumerate(tournament.rounds):
-                for m, match in enumerate(rnd):
-                    if not match: continue
-                    p2 = match.player2.name if match.player2 else "BYE"
-                    h1, h2 = match.get_scores()
-                    w.writerow([r+1, m+1, match.player1.name, p2, h1, h2])
-        return fn
-    except Exception as e:
-        logger.error(f"CSV error: {e}")
-        st.error(f"CSV error: {e}")
-        return None
-
-def export_to_excel(tournament, name):
-    try:
-        ts = datetime.now().strftime("%Y%m%d_%H%M%S")
-        fn = f"{name}_{ts}.xlsx"
-        rows = []
-        for r, rnd in enumerate(tournament.rounds):
-            for m, match in enumerate(rnd):
-                if not match: continue
-                p2 = match.player2.name if match.player2 else "BYE"
-                h1, h2 = match.get_scores()
-                rows.append({"Round": r+1, "Match": m+1, "Player 1": match.player1.name,
-                             "Player 2": p2, "Hoops 1": h1, "Hoops 2": h2})
-        pd.DataFrame(rows).to_excel(fn, index=False)
-        return fn
-    except Exception as e:
-        logger.error(f"Excel error: {e}")
-        st.error(f"Excel error: {e}")
-        return None
-
-if __name__ == "__main__":
+import streamlit as st
+import pandas as pd
+import psycopg2
+import csv
+import os
+from datetime import datetime
+from collections import Counter
+import uuid
+import logging
+import heapq
+
+# --------------------------------------------------------------------------- #
+# Logging
+# --------------------------------------------------------------------------- #
+logging.basicConfig(level=logging.DEBUG)
+logger = logging.getLogger(__name__)
+
+# --------------------------------------------------------------------------- #
+# DB connection – uses DATABASE_URL (Supavisor recommended)
+# --------------------------------------------------------------------------- #
+def get_connection():
+    url = os.getenv("DATABASE_URL")
+    if not url:
+        st.error("DATABASE_URL not set! Add it in **Secrets** (Streamlit) or **Environment** (Render).")
+        raise RuntimeError("DATABASE_URL not set in environment")
+    return psycopg2.connect(url, sslmode="require")
+
+def init_schema(conn):
+    cur = conn.cursor()
+    try:
+        cur.execute("""
+            CREATE TABLE IF NOT EXISTS tournaments (
+                id   SERIAL PRIMARY KEY,
+                name TEXT NOT NULL,
+                date TEXT NOT NULL
+            );
+        """)
+        cur.execute("""
+            CREATE TABLE IF NOT EXISTS players (
+                tournament_id   INTEGER NOT NULL,
+                player_id       INTEGER NOT NULL,
+                name            TEXT    NOT NULL,
+                points          INTEGER DEFAULT 0,
+                wins            INTEGER DEFAULT 0,
+                hoops_scored    INTEGER DEFAULT 0,
+                hoops_conceded  INTEGER DEFAULT 0,
+                planned_games   INTEGER DEFAULT 0,
+                played_results  INTEGER DEFAULT 0,
+                PRIMARY KEY (tournament_id, player_id),
+                FOREIGN KEY (tournament_id) REFERENCES tournaments(id) ON DELETE CASCADE
+            );
+        """)
+        cur.execute("""
+            CREATE TABLE IF NOT EXISTS matches (
+                tournament_id INTEGER NOT NULL,
+                round_num     INTEGER NOT NULL,
+                match_num     INTEGER NOT NULL,
+                player1_id    INTEGER NOT NULL,
+                player2_id    INTEGER,
+                hoops1        INTEGER DEFAULT 0,
+                hoops2        INTEGER DEFAULT 0,
+                PRIMARY KEY (tournament_id, round_num, match_num),
+                FOREIGN KEY (tournament_id) REFERENCES tournaments(id) ON DELETE CASCADE
+            );
+        """)
+        # Ensure columns exist
+        cur.execute("""
+            ALTER TABLE players 
+            ADD COLUMN IF NOT EXISTS planned_games INTEGER DEFAULT 0,
+            ADD COLUMN IF NOT EXISTS played_results INTEGER DEFAULT 0;
+        """)
+        conn.commit()
+        logger.info("DB schema ensured")
+    except Exception as e:
+        logger.error(f"Schema init error: {e}")
+        conn.rollback()
+        raise
+    finally:
+        cur.close()
+
+# --------------------------------------------------------------------------- #
+# Model classes
+# --------------------------------------------------------------------------- #
+class Player:
+    def __init__(self, id, name):
+        self.id = id
+        self.name = name
+        self.points = 0
+        self.wins = 0
+        self.hoops_scored = 0
+        self.hoops_conceded = 0
+        self.opponents = set()
+
+    def add_opponent(self, opponent_id):
+        self.opponents.add(opponent_id)
+
+class Match:
+    def __init__(self, player1, player2):
+        self.player1 = player1
+        self.player2 = player2
+        self.result = None
+
+    def set_result(self, hoops1, hoops2):
+        hoops1, hoops2 = int(hoops1), int(hoops2)
+        if self.player2 is None:  # bye
+            self.result = (hoops1, hoops2)
+            return
+
+        self.player1.hoops_scored   += hoops1
+        self.player1.hoops_conceded += hoops2
+        self.player2.hoops_scored   += hoops2
+        self.player2.hoops_conceded += hoops1
+
+        if hoops1 > hoops2:
+            self.player1.wins   += 1
+            self.player1.points += 1
+        elif hoops2 > hoops1:
+            self.player2.wins   += 1
+            self.player2.points += 1
+
+        self.result = (hoops1, hoops2)
+
+    def get_scores(self):
+        return self.result if self.result else (0, 0)
+
+# --------------------------------------------------------------------------- #
+# UNIVERSAL SWISS TOURNAMENT
+# --------------------------------------------------------------------------- #
+class SwissTournament:
+    def __init__(self, players_names_or_objects, num_rounds):
+        if all(isinstance(p, str) for p in players_names_or_objects):
+            self.players = [Player(i, name) for i, name in enumerate(players_names_or_objects)]
+        else:
+            self.players = players_names_or_objects
+
+        self.n = len(self.players)
+        self.num_rounds = num_rounds
+        self.rounds = []
+        self.opponents = {p.id: set() for p in self.players}
+        self.games_played = {p.id: 0 for p in self.players}
+        self.bye_count = {p.id: 0 for p in self.players}
+        self.planned_games = {p.id: 0 for p in self.players}
+        self.games_played_with_result = {p.id: 0 for p in self.players}
+        self._generate(out_rounds())
+
+    def _get_next_bye_player(self, used):
+        candidates = [p for p in self.players if p.id not in used]
+        if not candidates:
+            return None
+        candidates.sort(key=lambda p: (self.bye_count[p.id], self.games_played[p.id], p.id))
+        return candidates[0]
+
+    def _generate_all_rounds(self):
+        n = self.n
+        is_even = n % 2 == 0
+
+        # --- Round 1 ---
+        first_round = []
+        used = set()
+
+        if is_even:
+            for i in range(n // 2):
+                p1 = self.players[i]
+                p2 = self.players[n - 1 - i]
+                first_round.append(Match(p1, p2))
+                self.opponents[p1.id].add(p2.id)
+                self.opponents[p2.id].add(p1.id)
+                self.games_played[p1.id] += 1
+                self.games_played[p2.id] += 1
+                self.planned_games[p1.id] += 1
+                self.planned_games[p2.id] += 1
+                used.update([p1.id, p2.id])
+        else:
+            for i in range(n // 2):
+                p1 = self.players[i]
+                p2 = self.players[n - 1 - i]
+                first_round.append(Match(p1, p2))
+                self.opponents[p1.id].add(p2.id)
+                self.opponents[p2.id].add(p1.id)
+                self.games_played[p1.id] += 1
+                self.games_played[p2.id] += 1
+                self.planned_games[p1.id] += 1
+                self.planned_games[p2.id] += 1
+                used.update([p1.id, p2.id])
+            bye_player = self._get_next_bye_player(used)
+            if bye_player:
+                first_round.append(Match(bye_player, None))
+                self.bye_count[bye_player.id] += 1
+                used.add(bye_player.id)
+
+        self.rounds.append(first_round)
+
+        # --- Rounds 2+ ---
+        for rnd in range(1, self.num_rounds):
+            round_matches = []
+            used = set()
+
+            heap = []
+            for p in self.players:
+                if p.id not in used:
+                    heapq.heappush(heap, (self.games_played[p.id], p.id))
+
+            while len(heap) >= 2:
+                _, id1 = heapq.heappop(heap)
+                p1 = next(p for p in self.players if p.id == id1)
+
+                best_p2 = None
+                best_score = float('inf')
+                best_id2 = None
+                for _, id2 in heap:
+                    p2 = next(p for p in self.players if p.id == id2)
+                    if p2.id in self.opponents[p1.id]:
+                        continue
+                    score = self.games_played[p2.id]
+                    if score < best_score:
+                        best_score = score
+                        best_p2 = p2
+                        best_id2 = id2
+
+                if best_p2:
+                    heap = [x for x in heap if x[1] != best_id2]
+                    heapq.heapify(heap)
+
+                    round_matches.append(Match(p1, best_p2))
+                    self.opponents[p1.id].add(best_p2.id)
+                    self.opponents[best_p2.id].add(p1.id)
+                    self.games_played[p1.id] += 1
+                    self.games_played[best_p2.id] += 1
+                    self.planned_games[p1.id] += 1
+                    self.planned_games[best_p2.id] += 1
+                    used.update([p1.id, best_p2.id])
+                else:
+                    break
+
+            if not is_even and len(used) < n:
+                bye_player = self._get_next_bye_player(used)
+                if bye_player:
+                    round_matches.append(Match(bye_player, None))
+                    self.bye_count[bye_player.id] += 1
+
+            self.rounds.append(round_matches)
+
+    def record_result(self, round_num, match_num, hoops1, hoops2):
+        if not (0 <= round_num < len(self.rounds) and 0 <= match_num < len(self.rounds[round_num])):
+            return
+        match = self.rounds[round_num][match_num]
+        old1, old2 = match.get_scores()
+
+        # Decrement old result count
+        if match.result and match.player2:
+            if old1 > 0 or old2 > 0:
+                self.games_played_with_result[match.player1.id] -= 1
+                self.games_played_with_result[match.player2.id] -= 1
+
+        # Reset stats
+        if match.result and match.player2:
+            match.player1.hoops_scored   -= old1
+            match.player1.hoops_conceded -= old2
+            match.player2.hoops_scored   -= old2
+            match.player2.hoops_conceded -= old1
+            if old1 > old2:
+                match.player1.wins   -= 1
+                match.player1.points -= 1
+            elif old2 > old1:
+                match.player2.wins   -= 1
+                match.player2.points -= 1
+
+        match.set_result(hoops1, hoops2)
+
+        # Increment new result count
+        if match.player2 and (hoops1 > 0 or hoops2 > 0):
+            self.games_played_with_result[match.player1.id] += 1
+            self.games_played_with_result[match.player2.id] += 1
+
+    def get_standings(self):
+        return sorted(
+            self.players,
+            key=lambda p: (p.points, p.hoops_scored - p.hoops_conceded, p.hoops_scored),
+            reverse=True,
+        )
+
+    def get_round_pairings(self, round_num):
+        return self.rounds[round_num] if 0 <= round_num < len(self.rounds) else []
+
+# --------------------------------------------------------------------------- #
+# DB helpers
+# --------------------------------------------------------------------------- #
+def get_db_mtime():
+    return datetime.now().timestamp()
+
+def save_to_db(tournament, tournament_name):
+    conn = get_connection()
+    try:
+        c = conn.cursor()
+        now = datetime.now().strftime("%Y-%m-%d %H:%M:%S")
+        c.execute("SELECT id FROM tournaments WHERE name=%s", (tournament_name,))
+        row = c.fetchone()
+        if row:
+            tid = row[0]
+            c.execute("DELETE FROM players WHERE tournament_id=%s", (tid,))
+            c.execute("DELETE FROM matches WHERE tournament_id=%s", (tid,))
+            c.execute("UPDATE tournaments SET name=%s, date=%s WHERE id=%s", (tournament_name, now, tid))
+        else:
+            c.execute("INSERT INTO tournaments (name,date) VALUES (%s,%s) RETURNING id", (tournament_name, now))
+            tid = c.fetchone()[0]
+
+        c.executemany(
+            "INSERT INTO players (tournament_id,player_id,name,points,wins,hoops_scored,hoops_conceded,planned_games,played_results) VALUES (%s,%s,%s,%s,%s,%s,%s,%s,%s)",
+            [(tid, p.id, p.name, p.points, p.wins, p.hoops_scored, p.hoops_conceded,
+              tournament.planned_games.get(p.id, 0),
+              tournament.games_played_with_result.get(p.id, 0)) for p in tournament.players]
+        )
+
+        match_rows = []
+        for r, rnd in enumerate(tournament.rounds):
+            for m, match in enumerate(rnd):
+                if not match: continue
+                h1, h2 = match.get_scores()
+                p2id = match.player2.id if match.player2 else -1
+                match_rows.append((tid, r, m, match.player1.id, p2id, h1, h2))
+        c.executemany(
+            "INSERT INTO matches (tournament_id,round_num,match_num,player1_id,player2_id,hoops1,hoops2) VALUES (%s,%s,%s,%s,%s,%s,%s)",
+            match_rows
+        )
+        conn.commit()
+        st.cache_data.clear()
+        logger.info(f"Saved tournament {tid}")
+        return tid
+    except Exception as e:
+        logger.error(f"Save error: {e}")
+        st.error(f"Save error: {e}")
+        conn.rollback()
+        return None
+    finally:
+        conn.close()
+
+def delete_tournament_from_db(tournament_id):
+    conn = get_connection()
+    try:
+        c = conn.cursor()
+        c.execute("DELETE FROM players WHERE tournament_id=%s", (tournament_id,))
+        c.execute("DELETE FROM matches WHERE tournament_id=%s", (tournament_id,))
+        c.execute("DELETE FROM tournaments WHERE id=%s", (tournament_id,))
+        conn.commit()
+        st.cache_data.clear()
+        return True
+    except Exception as e:
+        logger.error(f"Delete error: {e}")
+        st.error(f"Delete error: {e}")
+        return False
+    finally:
+        conn.close()
+
+@st.cache_data(show_spinner="Loading tournament list…")
+def load_tournaments_list(_db_mtime, _cache_buster=str(uuid.uuid4())):
+    try:
+        conn = get_connection()
+        c = conn.cursor()
+        c.execute("SELECT id, name, date FROM tournaments ORDER BY date DESC")
+        rows = c.fetchall()
+        conn.close()
+        if not rows: return []
+        name_cnt = Counter(r[1] for r in rows)
+        out = []
+        for tid, name, date in rows:
+            disp = name if name_cnt[name] == 1 else f"{name} ({date.split(' ')[0]})"
+            out.append((tid, disp))
+        return out
+    except Exception as e:
+        logger.error(f"Load list error: {e}")
+        st.error(f"Load list error: {e}")
+        return []
+
+def load_tournament_data(tournament_id):
+    conn = get_connection()
+    try:
+        c = conn.cursor()
+        c.execute("SELECT name FROM tournaments WHERE id=%s", (tournament_id,))
+        tname = c.fetchone()
+        if not tname: return None, None, None
+        tname = tname[0]
+
+        c.execute("SELECT player_id, name, points, wins, hoops_scored, hoops_conceded, planned_games, played_results FROM players WHERE tournament_id=%s ORDER BY player_id", (tournament_id,))
+        player_rows = c.fetchall()
+        player_map = {}
+        for pid, name, pts, wins, hs, hc, planned, played in player_rows:
+            p = Player(pid, name)
+            p.points = pts; p.wins = wins; p.hoops_scored = hs; p.hoops_conceded = hc
+            player_map[pid] = p
+
+        c.execute("SELECT MAX(round_num) FROM matches WHERE tournament_id=%s", (tournament_id,))
+        max_r = c.fetchone()[0]
+        num_rounds = (max_r + 1) if max_r is not None else 1
+
+        tournament = SwissTournament(list(player_map.values()), num_rounds)
+        tournament.planned_games = {pid: planned for pid, _, _, _, _, _, planned, _ in player_rows}
+        tournament.games_played_with_result = {pid: played for pid, _, _, _, _, _, _, played in player_rows}
+
+        tournament.rounds = [[] for _ in range(num_rounds)]
+        c.execute("SELECT round_num, match_num, player1_id, player2_id, hoops1, hoops2 FROM matches WHERE tournament_id=%s ORDER BY round_num, match_num", (tournament_id,))
+        for r, m, p1id, p2id, h1, h2 in c.fetchall():
+            p1 = player_map.get(p1id)
+            p2 = player_map.get(p2id) if p2id != -1 else None
+            if p1 and p2:
+                p1.add_opponent(p2.id)
+                p2.add_opponent(p1.id)
+            match = Match(p1, p2)
+            match.result = (h1, h2)
+            while len(tournament.rounds) <= r:
+                tournament.rounds.append([])
+            if len(tournament.rounds[r]) <= m:
+                tournament.rounds[r].extend([None] * (m - len(tournament.rounds[r]) + 1))
+            tournament.rounds[r][m] = match
+
+        conn.close()
+        return tournament, tname, num_rounds
+    except Exception as e:
+        logger.error(f"Load tournament error: {e}")
+        st.error(f"Load tournament error: {e}")
+        return None, None, None
+    finally:
+        conn.close()
+
+# --------------------------------------------------------------------------- #
+# Mobile-friendly number input
+# --------------------------------------------------------------------------- #
+def _sync_text_to_int(text_key, int_key, mn, mx):
+    raw = st.session_state.get(text_key, "")
+    if isinstance(raw, str):
+        raw = raw.strip()
+    if raw == "":
+        st.session_state[int_key] = 0
+        return
+    try:
+        v = int(raw)
+        st.session_state[int_key] = max(mn, min(mx, v))
+    except ValueError:
+        st.session_state[int_key] = 0
+
+def number_input_simple(key, min_value=0, max_value=26, label=" ", disabled=False):
+    txt = f"{key}_txt"
+    val = f"{key}_val"
+    
+    # Initialize
+    if val not in st.session_state:
+        st.session_state[val] = 0
+    if txt not in st.session_state:
+        st.session_state[txt] = ""
+
+    # Mobile-friendly styling
+    st.markdown("""
+    <style>
+        div[data-testid="stTextInput"] input {
+            font-size: 1.1rem !important;
+            padding: 8px !important;
+            text-align: center;
+            background-color: white !important;
+            color: black !important;
+        }
+        .stApp[data-theme="dark"] div[data-testid="stTextInput"] input {
+            background-color: #333 !important;
+            color: white !important;
+        }
+    </style>
+    """, unsafe_allow_html=True)
+
+    st.text_input(
+        label,
+        key=txt,
+        max_chars=2,
+        disabled=disabled,
+        help="0-26",
+        on_change=_sync_text_to_int,
+        args=(txt, val, min_value, max_value)
+    )
+    return int(st.session_state[val])
+
+# --------------------------------------------------------------------------- #
+# UI helpers
+# --------------------------------------------------------------------------- #
+def load_selected_tournament(tid):
+    tournament, name, rounds = load_tournament_data(tid)
+    if not tournament:
+        st.session_state.tournament = None
+        st.session_state.tournament_name = "New Tournament"
+        st.session_state.players = []
+        st.session_state.num_rounds = 3
+        st.session_state.loaded_id = None
+        return
+    for k in list(st.session_state.keys()):
+        if k.startswith(("hoops1_", "hoops2_")):
+            del st.session_state[k]
+    st.session_state.tournament = tournament
+    st.session_state.tournament_name = name
+    st.session_state.num_rounds = rounds
+    st.session_state.players = [p.name for p in tournament.players]
+    st.session_state.loaded_id = tid
+    st.success(f"Loaded **{name}**")
+
+def handle_lock_change():
+    st.session_state._lock_changed = True
+
+# --------------------------------------------------------------------------- #
+# Main UI
+# --------------------------------------------------------------------------- #
+def main():
+    st.set_page_config(layout="wide", page_title="Croquet Tournament Manager")
+    logger.info("App start")
+
+    # --- Ensure DB schema ---
+    try:
+        conn = get_connection()
+        init_schema(conn)
+        conn.close()
+    except Exception as e:
+        st.error(f"Failed to initialise database: {e}")
+        st.stop()
+
+    # --- Session state ---
+    defaults = {
+        "tournament": None, "tournament_name": "New Tournament",
+        "players": [], "num_rounds": 3, "loaded_id": None,
+        "is_locked": "Unlocked", "_lock_changed": False,
+    }
+    for k, v in defaults.items():
+        if k not in st.session_state:
+            st.session_state[k] = v
+
+    locked = st.session_state.is_locked == "Locked"
+    if st.session_state._lock_changed:
+        st.session_state._lock_changed = False
+        st.toast("Tournament Input is **Locked**" if locked else "Tournament Input is **Unlocked**")
+        st.rerun()
+
+    # --- Sidebar ---
+    with st.sidebar:
+        st.header("App Status")
+        st.session_state.is_locked = st.radio(
+            "Input", ["Unlocked", "Locked"], index=0 if not locked else 1,
+            horizontal=True, help="**Locked** disables score entry.",
+            on_change=handle_lock_change
+        )
+
+        st.header("Load Saved Tournament")
+        if st.button("Refresh list"):
+            st.cache_data.clear()
+            st.rerun()
+
+        tour_list = load_tournaments_list(get_db_mtime())
+        options = ["--- New Tournament ---"] + [t[1] for t in tour_list]
+        id_map = {t[1]: t[0] for t in tour_list}
+        default_idx = 0
+        if st.session_state.loaded_id:
+            for i, (tid, disp) in enumerate(tour_list):
+                if tid == st.session_state.loaded_id:
+                    default_idx = i + 1
+                    break
+        sel_disp = st.selectbox("Select tournament", options, index=default_idx)
+        sel_id = id_map.get(sel_disp)
+
+        if sel_disp == "--- New Tournament ---" and st.session_state.tournament:
+            if st.button("Start fresh"):
+                for k in defaults: st.session_state[k] = defaults[k]
+                st.rerun()
+        elif sel_id and sel_id != st.session_state.loaded_id:
+            load_selected_tournament(sel_id)
+            st.rerun()
+
+        if sel_id:
+            st.markdown("---")
+            if st.button(f"Delete **{sel_disp}**", disabled=locked):
+                if delete_tournament_from_db(sel_id):
+                    st.success("Deleted")
+                    if st.session_state.loaded_id == sel_id:
+                        for k in defaults: st.session_state[k] = defaults[k]
+                    st.rerun()
+                else:
+                    st.error("Delete failed")
+
+    # --- Create tournament ---
+    expander_open = not bool(st.session_state.tournament)
+    with st.expander("Create / Setup Tournament", expanded=expander_open):
+        with st.form("setup_form"):
+            st.session_state.tournament_name = st.text_input(
+                "Tournament name", value=st.session_state.tournament_name, disabled=locked
+            )
+            players_txt = st.text_area(
+                "Players (one per line)", "\n".join(st.session_state.players), disabled=locked
+            )
+            st.session_state.num_rounds = st.number_input(
+                "Rounds", 1, 15, st.session_state.num_rounds, disabled=locked
+            )
+
+            # --- Smart recommendation note ---
+            player_count = len([p for p in players_txt.splitlines() if p.strip()])
+            if player_count >= 2:
+                rec = player_count - 1
+                if player_count % 2 == 0:
+                    st.markdown(f"**Perfect**: Play **{rec} rounds** → everyone plays everyone once.")
+                else:
+                    st.markdown(f"**Recommended**: Play **{rec} rounds** → everyone plays **{rec} games**, **1 bye each** (cannot play *all* opponents with byes).")
+
+            if st.form_submit_button("Create", disabled=locked):
+                new_players = [p.strip() for p in players_txt.splitlines() if p.strip()]
+                if len(new_players) < 2:
+                    st.error("Need >= 2 players")
+                else:
+                    for k in list(st.session_state.keys()):
+                        if k.startswith(("hoops1_", "hoops2_")):
+                            del st.session_state[k]
+                    st.session_state.tournament = SwissTournament(new_players, st.session_state.num_rounds)
+                    st.session_state.loaded_id = None
+                    st.success("Tournament ready – scroll down to enter scores")
+
+                    rec_rounds = len(new_players) - 1
+                    if st.session_state.num_rounds < rec_rounds:
+                        st.info(f"**Recommended**: Play **{rec_rounds} rounds** so everyone plays everyone once.")
+                    elif st.session_state.num_rounds > rec_rounds:
+                        st.warning(f"**Note**: {st.session_state.num_rounds} rounds > {rec_rounds}. Some players may play twice.")
+                    else:
+                        if len(new_players) % 2 == 0:
+                            st.success(f"**Perfect**: {rec_rounds} rounds → everyone plays everyone once!")
+                        else:
+                            st.success(f"**Perfect**: {rec_rounds} rounds → everyone plays {rec_rounds} games, 1 bye each.")
+
+                    st.rerun()
+
+    # --- Active tournament ---
+    if not st.session_state.tournament:
+        st.stop()
+
+    tournament = st.session_state.tournament
+    st.header(f"**{st.session_state.tournament_name}**")
+
+    # --- Score keys ---
+    score_keys = []
+    for r in range(tournament.num_rounds):
+        for m, match in enumerate(tournament.get_round_pairings(r)):
+            if match and match.player2:
+                k1 = f"hoops1_r{r}_m{m}"
+                k2 = f"hoops2_r{r}_m{m}"
+                v1, v2 = match.get_scores()
+                if f"{k1}_val" not in st.session_state:
+                    st.session_state[f"{k1}_val"] = v1
+                if f"{k2}_val" not in st.session_state:
+                    st.session_state[f"{k2}_val"] = v2
+                score_keys.append((r, m, k1, k2))
+
+    # --- Render rounds ---
+    st.subheader("Rounds")
+    for r in range(tournament.num_rounds):
+        pairings = tournament.get_round_pairings(r)
+        real_matches = [m for m in pairings if m and m.player2]
+        complete = all(sum(m.get_scores()) > 0 for m in real_matches)
+        label = f"Round {r+1} – {len(real_matches)} matches"
+        with st.expander(label, expanded=not complete):
+            cols = st.columns(2)
+            display_idx = 1
+            for match in real_matches:
+                try:
+                    entry = next(e for e in score_keys if e[0] == r and pairings.index(match) == e[1])
+                    _, _, k1, k2 = entry
+                except StopIteration:
+                    continue
+
+                col = cols[0] if display_idx % 2 else cols[1]
+                with col:
+                    n, p1, h1, h2, p2, stat = st.columns([0.4, 1.8, 0.8, 0.8, 1.8, 1.2])
+                    with n: st.write(f"**{display_idx}**")
+                    with p1: st.write(f"**{match.player1.name}**")
+                    with h1: live1 = number_input_simple(k1, label=" ", disabled=locked)
+                    with h2: live2 = number_input_simple(k2, label=" ", disabled=locked)
+                    with p2: st.write(f"**{match.player2.name}**")
+                    with stat:
+                        if live1 == live2 == 0:
+                            st.write("–")
+                        else:
+                            winner = "P1" if live1 > live2 else "P2" if live2 > live1 else "Draw"
+                            st.metric("", f"{live1}–{live2}", delta=winner)
+                display_idx += 1
+        if complete:
+            st.success(f"**Round {r+1} complete**")
+
+    # --- Recalculate ---
+    st.markdown("---")
+    with st.container():
+        col1, col2 = st.columns([1, 3])
+        with col1:
+            recalc = st.button("Recalculate Standings", disabled=locked, use_container_width=True)
+        with col2:
+            st.write("")  # spacer
+
+        if recalc:
+            for p in tournament.players:
+                p.points = p.wins = p.hoops_scored = p.hoops_conceded = 0
+            tournament.games_played_with_result = {p.id: 0 for p in tournament.players}
+            for r, m_idx, k1, k2 in score_keys:
+                match = tournament.get_round_pairings(r)[m_idx]
+                if not match or not match.player2: continue
+                h1 = st.session_state.get(f"{k1}_val", 0)
+                h2 = st.session_state.get(f"{k2}_val", 0)
+                match.result = None
+                match.set_result(h1, h2)
+                if h1 > 0 or h2 > 0:
+                    tournament.games_played_with_result[match.player1.id] += 1
+                    tournament.games_played_with_result[match.player2.id] += 1
+            st.success("Standings recalculated!")
+            st.rerun()
+
+    # --- Standings (ALWAYS VISIBLE) ---
+    st.markdown("---")
+    st.subheader("Current Standings")
+    standings = tournament.get_standings()
+    df = pd.DataFrame([{
+        "Rank": i+1,
+        "Name": p.name,
+        "Wins": p.wins,
+        "Points": p.points,
+        "Net": p.hoops_scored - p.hoops_conceded,
+        "Scored": p.hoops_scored,
+        "Conceded": p.hoops_conceded,
+        "Planned": tournament.planned_games.get(p.id, 0),
+        "Played": tournament.games_played_with_result.get(p.id, 0),
+        "Win %": f"{(p.wins / tournament.games_played_with_result.get(p.id, 0) * 100):.1f}%" 
+                 if tournament.games_played_with_result.get(p.id, 0) > 0 else "0.0%"
+    } for i, p in enumerate(standings)])
+    
+    st.dataframe(df, use_container_width=True, hide_index=True)
+
+    # --- Save / Export ---
+    st.markdown("---")
+    st.subheader("Save & Export")
+    c1, c2, c3 = st.columns(3)
+    with c1:
+        if st.button("Save Tournament", disabled=locked):
+            tid = save_to_db(tournament, st.session_state.tournament_name)
+            if tid:
+                st.session_state.loaded_id = tid
+                st.success("Saved")
+                st.rerun()
+    with c2:
+        if st.button("CSV"):
+            f = export_to_csv(tournament, st.session_state.tournament_name)
+            if f:
+                with open(f, "rb") as fp:
+                    st.download_button("Download CSV", fp, f, mime="text/csv")
+                os.remove(f)
+    with c3:
+        if st.button("Excel"):
+            f = export_to_excel(tournament, st.session_state.tournament_name)
+            if f:
+                with open(f, "rb") as fp:
+                    st.download_button("Download Excel", fp, f,
+                                      mime="application/vnd.openxmlformats-officedocument.spreadsheetml.sheet")
+                os.remove(f)
+
+# --------------------------------------------------------------------------- #
+# Export helpers
+# --------------------------------------------------------------------------- #
+def export_to_csv(tournament, name):
+    try:
+        ts = datetime.now().strftime("%Y%m%d_%H%M%S")
+        fn = f"{name}_{ts}.csv"
+        with open(fn, "w", newline="") as f:
+            w = csv.writer(f)
+            w.writerow(["Round", "Match", "P1", "P2", "H1", "H2"])
+            for r, rnd in enumerate(tournament.rounds):
+                for m, match in enumerate(rnd):
+                    if not match: continue
+                    p2 = match.player2.name if match.player2 else "BYE"
+                    h1, h2 = match.get_scores()
+                    w.writerow([r+1, m+1, match.player1.name, p2, h1, h2])
+        return fn
+    except Exception as e:
+        logger.error(f"CSV error: {e}")
+        st.error(f"CSV error: {e}")
+        return None
+
+def export_to_excel(tournament, name):
+    try:
+        ts = datetime.now().strftime("%Y%m%d_%H%M%S")
+        fn = f"{name}_{ts}.xlsx"
+        rows = []
+        for r, rnd in enumerate(tournament.rounds):
+            for m, match in enumerate(rnd):
+                if not match: continue
+                p2 = match.player2.name if match.player2 else "BYE"
+                h1, h2 = match.get_scores()
+                rows.append({"Round": r+1, "Match": m+1, "Player 1": match.player1.name,
+                             "Player 2": p2, "Hoops 1": h1, "Hoops 2": h2})
+        pd.DataFrame(rows).to_excel(fn, index=False)
+        return fn
+    except Exception as e:
+        logger.error(f"Excel error: {e}")
+        st.error(f"Excel error: {e}")
+        return None
+
+if __name__ == "__main__":
     main()